#!/usr/bin/env python3
"""
Embedding server for leann-backend-diskann - Fixed ZMQ REQ-REP pattern
"""

import pickle
import argparse
import threading
import time
import json
from typing import Dict, Any, Optional, Union

from transformers import AutoTokenizer, AutoModel
import os
from contextlib import contextmanager
import zmq
import numpy as np

RED = "\033[91m"
RESET = "\033[0m"

# --- New Passage Loader from HNSW backend ---
class SimplePassageLoader:
    """
    Simple passage loader that replaces config.py dependencies
    """
    def __init__(self, passages_data: Optional[Dict[str, Any]] = None):
        self.passages_data = passages_data or {}
    
    def __getitem__(self, passage_id: Union[str, int]) -> Dict[str, str]:
        """Get passage by ID"""
        str_id = str(passage_id)
        if str_id in self.passages_data:
            return {"text": self.passages_data[str_id]}
        else:
            # Return empty text for missing passages
            return {"text": ""}
<<<<<<< HEAD
    
    def __len__(self) -> int:
        return len(self.passages_data)

def load_passages_from_metadata(meta_file: str) -> SimplePassageLoader:
    """
    Load passages using metadata file with PassageManager for lazy loading
    """
    # Load metadata to get passage sources
    with open(meta_file, 'r') as f:
        meta = json.load(f)
    
    # Import PassageManager dynamically to avoid circular imports
    import sys
    from pathlib import Path
    
    # Find the leann package directory relative to this file
    current_dir = Path(__file__).parent
    leann_core_path = current_dir.parent.parent / "leann-core" / "src"
    sys.path.insert(0, str(leann_core_path))
    
    try:
        from leann.api import PassageManager
        passage_manager = PassageManager(meta['passage_sources'])
    finally:
        sys.path.pop(0)
    
    # Load label map 
    passages_dir = Path(meta_file).parent
    label_map_file = passages_dir / "leann.labels.map"
    
    if label_map_file.exists():
        import pickle
        with open(label_map_file, 'rb') as f:
            label_map = pickle.load(f)
        print(f"Loaded label map with {len(label_map)} entries")
    else:
        raise FileNotFoundError(f"Label map file not found: {label_map_file}")
    
    print(f"Initialized lazy passage loading for {len(label_map)} passages")
    
    class LazyPassageLoader(SimplePassageLoader):
        def __init__(self, passage_manager, label_map):
            self.passage_manager = passage_manager
            self.label_map = label_map
            # Initialize parent with empty data
            super().__init__({})
        
        def __getitem__(self, passage_id: Union[str, int]) -> Dict[str, str]:
            """Get passage by ID with lazy loading"""
            try:
                int_id = int(passage_id)
                if int_id in self.label_map:
                    string_id = self.label_map[int_id]
                    passage_data = self.passage_manager.get_passage(string_id)
                    if passage_data and passage_data.get("text"):
                        return {"text": passage_data["text"]}
                    else:
                        raise RuntimeError(f"FATAL: Empty text for ID {int_id} -> {string_id}")
                else:
                    raise RuntimeError(f"FATAL: ID {int_id} not found in label_map")
            except Exception as e:
                raise RuntimeError(f"FATAL: Exception getting passage {passage_id}: {e}")
        
        def __len__(self) -> int:
            return len(self.label_map)
    
    return LazyPassageLoader(passage_manager, label_map)

def load_passages_from_file(passages_file: str) -> SimplePassageLoader:
    """
    Load passages from a JSONL file with label map support
    Expected format: {"id": "passage_id", "text": "passage_text", "metadata": {...}} (one per line)
    """
    from pathlib import Path
    import pickle
    
    if not os.path.exists(passages_file):
        raise FileNotFoundError(f"Passages file {passages_file} not found.")
    
    if not passages_file.endswith('.jsonl'):
        raise ValueError(f"Expected .jsonl file format, got: {passages_file}")
    
    # Load label map (int -> string_id)
    passages_dir = Path(passages_file).parent
    label_map_file = passages_dir / "leann.labels.map"
    
    label_map = {}
    if label_map_file.exists():
        with open(label_map_file, 'rb') as f:
            label_map = pickle.load(f)
        print(f"Loaded label map with {len(label_map)} entries")
    else:
        raise FileNotFoundError(f"Label map file not found: {label_map_file}")
    
    # Load passages by string ID
    string_id_passages = {}
    with open(passages_file, 'r', encoding='utf-8') as f:
        for line in f:
            if line.strip():
                passage = json.loads(line)
                string_id_passages[passage['id']] = passage['text']
    
    # Create int ID -> text mapping using label map
    passages_data = {}
    for int_id, string_id in label_map.items():
        if string_id in string_id_passages:
            passages_data[str(int_id)] = string_id_passages[string_id]
        else:
            print(f"WARNING: String ID {string_id} from label map not found in passages")
    
    print(f"Loaded {len(passages_data)} passages from JSONL file {passages_file} using label map")
    return SimplePassageLoader(passages_data)
=======
    
    def __len__(self) -> int:
        return len(self.passages_data)

def load_passages_from_file(passages_file: str) -> SimplePassageLoader:
    """
    Load passages from a JSON file
    Expected format: {"passage_id": "passage_text", ...}
    """
    if not os.path.exists(passages_file):
        print(f"Warning: Passages file {passages_file} not found. Using empty loader.")
        return SimplePassageLoader()
    
    try:
        with open(passages_file, 'r', encoding='utf-8') as f:
            passages_data = json.load(f)
        print(f"Loaded {len(passages_data)} passages from {passages_file}")
        return SimplePassageLoader(passages_data)
    except Exception as e:
        print(f"Error loading passages from {passages_file}: {e}")
        return SimplePassageLoader()
>>>>>>> 16ee9d04

def create_embedding_server_thread(
    zmq_port=5555,
    model_name="sentence-transformers/all-mpnet-base-v2",
    max_batch_size=128,
    passages_file: Optional[str] = None,
):
    """
    在当前线程中创建并运行 embedding server
    这个函数设计为在单独的线程中调用
    """
    print(f"INFO: Initializing embedding server thread on port {zmq_port}")
    
    try:
        # 检查端口是否已被占用
        import socket
        def check_port(port):
            with socket.socket(socket.AF_INET, socket.SOCK_STREAM) as s:
                return s.connect_ex(('localhost', port)) == 0

        if check_port(zmq_port):
            print(f"{RED}Port {zmq_port} is already in use{RESET}")
            return

        # 初始化模型
        tokenizer = AutoTokenizer.from_pretrained(model_name, use_fast=True)
        import torch

        # 选择设备
        mps_available = hasattr(torch.backends, 'mps') and torch.backends.mps.is_available()
        cuda_available = torch.cuda.is_available()
        
        if cuda_available:
            device = torch.device("cuda")
            print("INFO: Using CUDA device")
        elif mps_available:
            device = torch.device("mps")
            print("INFO: Using MPS device (Apple Silicon)")
        else:
            device = torch.device("cpu")
            print("INFO: Using CPU device")
        
        # 加载模型
        print(f"INFO: Loading model {model_name}")
        model = AutoModel.from_pretrained(model_name).to(device).eval()

        # 优化模型
        if cuda_available or mps_available:
            try:
                model = model.half()
                model = torch.compile(model)
                print(f"INFO: Using FP16 precision with model: {model_name}")
            except Exception as e:
                print(f"WARNING: Model optimization failed: {e}")

        # Load passages from file if provided
        if passages_file and os.path.exists(passages_file):
<<<<<<< HEAD
            # Check if it's a metadata file or a single passages file
            if passages_file.endswith('.meta.json'):
                passages = load_passages_from_metadata(passages_file)
            else:
                # Try to find metadata file in same directory
                from pathlib import Path
                passages_dir = Path(passages_file).parent
                meta_files = list(passages_dir.glob("*.meta.json"))
                if meta_files:
                    print(f"Found metadata file: {meta_files[0]}, using lazy loading")
                    passages = load_passages_from_metadata(str(meta_files[0]))
                else:
                    # Fallback to original single file loading (will cause warnings)
                    print("WARNING: No metadata file found, using single file loading (may cause missing passage warnings)")
                    passages = load_passages_from_file(passages_file)
=======
            passages = load_passages_from_file(passages_file)
>>>>>>> 16ee9d04
        else:
            print("WARNING: No passages file provided or file not found. Using an empty passage loader.")
            passages = SimplePassageLoader()

        print(f"INFO: Loaded {len(passages)} passages.")

        class DeviceTimer:
            """设备计时器"""
            def __init__(self, name="", device=device):
                self.name = name
                self.device = device
                self.start_time = 0
                self.end_time = 0
                
                if cuda_available:
                    self.start_event = torch.cuda.Event(enable_timing=True)
                    self.end_event = torch.cuda.Event(enable_timing=True)
                else:
                    self.start_event = None
                    self.end_event = None

            @contextmanager
            def timing(self):
                self.start()
                yield
                self.end()

            def start(self):
                if cuda_available:
                    torch.cuda.synchronize()
                    self.start_event.record()
                else:
                    if self.device.type == "mps":
                        torch.mps.synchronize()
                    self.start_time = time.time()

            def end(self):
                if cuda_available:
                    self.end_event.record()
                    torch.cuda.synchronize()
                else:
                    if self.device.type == "mps":
                        torch.mps.synchronize()
                    self.end_time = time.time()

            def elapsed_time(self):
                if cuda_available:
                    return self.start_event.elapsed_time(self.end_event) / 1000.0
                else:
                    return self.end_time - self.start_time

            def print_elapsed(self):
                print(f"Time taken for {self.name}: {self.elapsed_time():.6f} seconds")

        def process_batch(texts_batch, ids_batch, missing_ids):
            """处理文本批次"""
            batch_size = len(texts_batch)
            print(f"INFO: Processing batch of size {batch_size}")

            tokenize_timer = DeviceTimer("tokenization (batch)", device)
            to_device_timer = DeviceTimer("transfer to device (batch)", device)
            embed_timer = DeviceTimer("embedding (batch)", device)
            pool_timer = DeviceTimer("mean pooling (batch)", device)

            with tokenize_timer.timing():
                encoded_batch = tokenizer.batch_encode_plus(
                    texts_batch,
                    padding="max_length",
                    truncation=True,
                    max_length=256,
                    return_tensors="pt",
                    return_token_type_ids=False,
                )
            tokenize_timer.print_elapsed()

            seq_length = encoded_batch["input_ids"].size(1)
            print(f"Batch size: {batch_size}, Sequence length: {seq_length}")

            with to_device_timer.timing():
                enc = {k: v.to(device) for k, v in encoded_batch.items()}
            to_device_timer.print_elapsed()

            with torch.no_grad():
                with embed_timer.timing():
                    out = model(enc["input_ids"], enc["attention_mask"])
                embed_timer.print_elapsed()

                with pool_timer.timing():
                    hidden_states = out.last_hidden_state if hasattr(out, "last_hidden_state") else out
                    mask_expanded = enc["attention_mask"].unsqueeze(-1).expand(hidden_states.size()).float()
                    sum_embeddings = torch.sum(hidden_states * mask_expanded, 1)
                    sum_mask = torch.clamp(mask_expanded.sum(1), min=1e-9)
                    batch_embeddings = sum_embeddings / sum_mask
                pool_timer.print_elapsed()

            return batch_embeddings.cpu().numpy()

        # ZMQ server 主循环 - 修改为REP套接字
        context = zmq.Context()
        socket = context.socket(zmq.ROUTER)  # 改为REP套接字
        socket.bind(f"tcp://127.0.0.1:{zmq_port}")
        print(f"INFO: ZMQ ROUTER server listening on port {zmq_port}")

        # 设置超时
        socket.setsockopt(zmq.RCVTIMEO, 5000)  # 5秒接收超时
        socket.setsockopt(zmq.SNDTIMEO, 300000)  # 300秒发送超时

        from . import embedding_pb2

        print(f"INFO: Embedding server ready to serve requests")

        while True:
            try:
                parts = socket.recv_multipart()

                # --- 恢复稳健的消息格式判断 ---
                # 必须检查 parts 的长度，避免 IndexError
                if len(parts) >= 3:
                    identity = parts[0]
                    # empty = parts[1]  # 中间的空帧我们通常不关心
                    message = parts[2]
                elif len(parts) == 2:
                    # 也能处理没有空帧的情况
                    identity = parts[0]
                    message = parts[1]
                else:
                    # 如果收到格式错误的消息，打印警告并忽略它，而不是崩溃
                    print(f"WARNING: Received unexpected message format with {len(parts)} parts. Ignoring.")
                    continue
                print(f"INFO: Received ZMQ request from client {identity.hex()[:8]}, size {len(message)} bytes")

                e2e_start = time.time()
                lookup_timer = DeviceTimer("text lookup", device)

                # 解析请求
                req_proto = embedding_pb2.NodeEmbeddingRequest()
                req_proto.ParseFromString(message)
                node_ids = req_proto.node_ids
                print(f"INFO: Request for {len(node_ids)} node embeddings: {list(node_ids)}")

                # 添加调试信息
                if len(node_ids) > 0:
                    print(f"DEBUG: Node ID range: {min(node_ids)} to {max(node_ids)}")
                
                # 查找文本
                texts = []
                missing_ids = []
                with lookup_timer.timing():
                    for nid in node_ids:
                        txtinfo = passages[nid]
                        txt = txtinfo["text"]
                        if txt:
                            texts.append(txt)
                        else:
                            # 如果文本为空，我们仍然需要一个占位符来进行批处理，
                            # 但将其ID记录为缺失
                            texts.append("") 
                            missing_ids.append(nid)
                lookup_timer.print_elapsed()

                if missing_ids:
                    print(f"WARNING: Missing passages for IDs: {missing_ids}")

                # 处理批次
                total_size = len(texts)
                print(f"INFO: Total batch size: {total_size}, max_batch_size: {max_batch_size}")
                
                all_embeddings = []
                
                if total_size > max_batch_size:
                    print(f"INFO: Splitting batch of size {total_size} into chunks of {max_batch_size}")
                    for i in range(0, total_size, max_batch_size):
                        end_idx = min(i + max_batch_size, total_size)
                        print(f"INFO: Processing chunk {i//max_batch_size + 1}/{(total_size + max_batch_size - 1)//max_batch_size}: items {i} to {end_idx-1}")
                        
                        chunk_texts = texts[i:end_idx]
                        chunk_ids = node_ids[i:end_idx]
                        
                        embeddings_chunk = process_batch(chunk_texts, chunk_ids, missing_ids)
                        all_embeddings.append(embeddings_chunk)
                        
                        if cuda_available:
                            torch.cuda.empty_cache()
                        elif device.type == "mps":
                            torch.mps.empty_cache()
                            
                    hidden = np.vstack(all_embeddings)
                    print(f"INFO: Combined embeddings shape: {hidden.shape}")
                else:
                    hidden = process_batch(texts, node_ids, missing_ids)

                # 序列化响应
                ser_start = time.time()

                resp_proto = embedding_pb2.NodeEmbeddingResponse()
                hidden_contiguous = np.ascontiguousarray(hidden, dtype=np.float32)
                resp_proto.embeddings_data = hidden_contiguous.tobytes()
                resp_proto.dimensions.append(hidden_contiguous.shape[0])
                resp_proto.dimensions.append(hidden_contiguous.shape[1])
                resp_proto.missing_ids.extend(missing_ids)

                response_data = resp_proto.SerializeToString()
                
                # REP 套接字发送单个响应
                socket.send_multipart([identity, b'', response_data])

                ser_end = time.time()

                print(f"INFO: Serialize time: {ser_end - ser_start:.6f} seconds")

                if device.type == "cuda":
                    torch.cuda.synchronize()
                elif device.type == "mps":
                    torch.mps.synchronize()
                e2e_end = time.time()
                print(f"INFO: ZMQ E2E time: {e2e_end - e2e_start:.6f} seconds")

            except zmq.Again:
                print("INFO: ZMQ socket timeout, continuing to listen")
                # REP套接字不需要重新创建，只需要继续监听
                continue
            except Exception as e:
                print(f"ERROR: Error in ZMQ server: {e}")
                try:
                    # 发送空响应以维持REQ-REP状态
                    empty_resp = embedding_pb2.NodeEmbeddingResponse()
                    socket.send(empty_resp.SerializeToString())
                except:
                    # 如果发送失败，重新创建socket
                    socket.close()
                    socket = context.socket(zmq.REP)
                    socket.bind(f"tcp://127.0.0.1:{zmq_port}")
                    socket.setsockopt(zmq.RCVTIMEO, 5000)
                    socket.setsockopt(zmq.SNDTIMEO, 300000)
                    print("INFO: ZMQ socket recreated after error")

    except Exception as e:
        print(f"ERROR: Failed to start embedding server: {e}")
        raise


# 保持原有的 create_embedding_server 函数不变，只添加线程化版本
def create_embedding_server(
    domain="demo",
    load_passages=True,
    load_embeddings=False,
    use_fp16=True,
    use_int8=False,
    use_cuda_graphs=False,
    zmq_port=5555,
    max_batch_size=128,
    lazy_load_passages=False,
    model_name="sentence-transformers/all-mpnet-base-v2",
    passages_file: Optional[str] = None,
):
    """
    原有的 create_embedding_server 函数保持不变
    这个是阻塞版本，用于直接运行
    """
    create_embedding_server_thread(zmq_port, model_name, max_batch_size, passages_file)


if __name__ == "__main__":
    parser = argparse.ArgumentParser(description="Embedding service")
    parser.add_argument("--zmq-port", type=int, default=5555, help="ZMQ port to run on")
    parser.add_argument("--domain", type=str, default="demo", help="Domain name")
    parser.add_argument("--passages-file", type=str, help="JSON file containing passage ID to text mapping")
    parser.add_argument("--load-passages", action="store_true", default=True)
    parser.add_argument("--load-embeddings", action="store_true", default=False)
    parser.add_argument("--use-fp16", action="store_true", default=False)
    parser.add_argument("--use-int8", action="store_true", default=False)
    parser.add_argument("--use-cuda-graphs", action="store_true", default=False)
    parser.add_argument("--max-batch-size", type=int, default=128, help="Maximum batch size before splitting")
    parser.add_argument("--lazy-load-passages", action="store_true", default=True)
    parser.add_argument("--model-name", type=str, default="sentence-transformers/all-mpnet-base-v2", 
                        help="Embedding model name")
    args = parser.parse_args()

    create_embedding_server(
        domain=args.domain,
        load_passages=args.load_passages,
        load_embeddings=args.load_embeddings,
        use_fp16=args.use_fp16,
        use_int8=args.use_int8,
        use_cuda_graphs=args.use_cuda_graphs,
        zmq_port=args.zmq_port,
        max_batch_size=args.max_batch_size,
        lazy_load_passages=args.lazy_load_passages,
        model_name=args.model_name,
        passages_file=args.passages_file,
    )<|MERGE_RESOLUTION|>--- conflicted
+++ resolved
@@ -15,6 +15,8 @@
 from contextlib import contextmanager
 import zmq
 import numpy as np
+from pathlib import Path
+import pickle
 
 RED = "\033[91m"
 RESET = "\033[0m"
@@ -35,7 +37,6 @@
         else:
             # Return empty text for missing passages
             return {"text": ""}
-<<<<<<< HEAD
     
     def __len__(self) -> int:
         return len(self.passages_data)
@@ -110,8 +111,6 @@
     Load passages from a JSONL file with label map support
     Expected format: {"id": "passage_id", "text": "passage_text", "metadata": {...}} (one per line)
     """
-    from pathlib import Path
-    import pickle
     
     if not os.path.exists(passages_file):
         raise FileNotFoundError(f"Passages file {passages_file} not found.")
@@ -149,29 +148,6 @@
     
     print(f"Loaded {len(passages_data)} passages from JSONL file {passages_file} using label map")
     return SimplePassageLoader(passages_data)
-=======
-    
-    def __len__(self) -> int:
-        return len(self.passages_data)
-
-def load_passages_from_file(passages_file: str) -> SimplePassageLoader:
-    """
-    Load passages from a JSON file
-    Expected format: {"passage_id": "passage_text", ...}
-    """
-    if not os.path.exists(passages_file):
-        print(f"Warning: Passages file {passages_file} not found. Using empty loader.")
-        return SimplePassageLoader()
-    
-    try:
-        with open(passages_file, 'r', encoding='utf-8') as f:
-            passages_data = json.load(f)
-        print(f"Loaded {len(passages_data)} passages from {passages_file}")
-        return SimplePassageLoader(passages_data)
-    except Exception as e:
-        print(f"Error loading passages from {passages_file}: {e}")
-        return SimplePassageLoader()
->>>>>>> 16ee9d04
 
 def create_embedding_server_thread(
     zmq_port=5555,
@@ -229,13 +205,11 @@
 
         # Load passages from file if provided
         if passages_file and os.path.exists(passages_file):
-<<<<<<< HEAD
             # Check if it's a metadata file or a single passages file
             if passages_file.endswith('.meta.json'):
                 passages = load_passages_from_metadata(passages_file)
             else:
                 # Try to find metadata file in same directory
-                from pathlib import Path
                 passages_dir = Path(passages_file).parent
                 meta_files = list(passages_dir.glob("*.meta.json"))
                 if meta_files:
@@ -245,9 +219,6 @@
                     # Fallback to original single file loading (will cause warnings)
                     print("WARNING: No metadata file found, using single file loading (may cause missing passage warnings)")
                     passages = load_passages_from_file(passages_file)
-=======
-            passages = load_passages_from_file(passages_file)
->>>>>>> 16ee9d04
         else:
             print("WARNING: No passages file provided or file not found. Using an empty passage loader.")
             passages = SimplePassageLoader()
