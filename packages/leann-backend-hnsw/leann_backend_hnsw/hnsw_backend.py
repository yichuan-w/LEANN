import logging
import os
import shutil
import time
from pathlib import Path
from typing import Any, Literal, Optional

import numpy as np
from leann.interface import (
    LeannBackendBuilderInterface,
    LeannBackendFactoryInterface,
    LeannBackendSearcherInterface,
)
from leann.registry import register_backend
from leann.searcher_base import BaseSearcher

from .convert_to_csr import convert_hnsw_graph_to_csr

logger = logging.getLogger(__name__)


def get_metric_map():
    from . import faiss  # type: ignore

    return {
        "mips": faiss.METRIC_INNER_PRODUCT,
        "l2": faiss.METRIC_L2,
        "cosine": faiss.METRIC_INNER_PRODUCT,
    }


def normalize_l2(data: np.ndarray) -> np.ndarray:
    norms = np.linalg.norm(data, axis=1, keepdims=True)
    norms[norms == 0] = 1  # Avoid division by zero
    return data / norms


@register_backend("hnsw")
class HNSWBackend(LeannBackendFactoryInterface):
    @staticmethod
    def builder(**kwargs) -> LeannBackendBuilderInterface:
        return HNSWBuilder(**kwargs)

    @staticmethod
    def searcher(index_path: str, **kwargs) -> LeannBackendSearcherInterface:
        return HNSWSearcher(index_path, **kwargs)


class HNSWBuilder(LeannBackendBuilderInterface):
    def __init__(self, **kwargs):
        self.build_params = kwargs.copy()
        self.is_compact = self.build_params.setdefault("is_compact", True)
        self.is_recompute = self.build_params.setdefault("is_recompute", True)
        self.M = self.build_params.setdefault("M", 32)
        self.efConstruction = self.build_params.setdefault("efConstruction", 200)
        self.distance_metric = self.build_params.setdefault("distance_metric", "mips")
        self.dimensions = self.build_params.get("dimensions")
        if not self.is_recompute and self.is_compact:
            # Auto-correct: non-recompute requires non-compact storage for HNSW
            logger.warning(
                "is_recompute=False requires non-compact HNSW. Forcing is_compact=False."
            )
            self.is_compact = False
            self.build_params["is_compact"] = False

    def build(self, data: np.ndarray, ids: list[str], index_path: str, **kwargs):
        from . import faiss  # type: ignore

        path = Path(index_path)
        index_dir = path.parent
        index_prefix = path.stem
        index_dir.mkdir(parents=True, exist_ok=True)

        if data.dtype != np.float32:
            logger.warning(f"Converting data to float32, shape: {data.shape}")
            data = data.astype(np.float32)

        metric_enum = get_metric_map().get(self.distance_metric.lower())
        if metric_enum is None:
            raise ValueError(f"Unsupported distance_metric '{self.distance_metric}'.")

        dim = self.dimensions or data.shape[1]
        index = faiss.IndexHNSWFlat(dim, self.M, metric_enum)
        index.hnsw.efConstruction = self.efConstruction

        if self.distance_metric.lower() == "cosine":
            data = normalize_l2(data)

        index.add(data.shape[0], faiss.swig_ptr(data))
        index_file = index_dir / f"{index_prefix}.index"
        faiss.write_index(index, str(index_file))

        # Persist ID map so searcher can map FAISS integer labels back to passage IDs
        try:
            idmap_file = index_dir / f"{index_prefix}.ids.txt"
            with open(idmap_file, "w", encoding="utf-8") as f:
                for id_str in ids:
                    f.write(str(id_str) + "\n")
        except Exception as e:
            logger.warning(f"Failed to write ID map: {e}")

        if self.is_compact:
            self._convert_to_csr(index_file)

    def _convert_to_csr(self, index_file: Path):
        """Convert built index to CSR format"""
        mode_str = "CSR-pruned" if self.is_recompute else "CSR-standard"
        logger.info(f"INFO: Converting HNSW index to {mode_str} format...")

        csr_temp_file = index_file.with_suffix(".csr.tmp")

        success = convert_hnsw_graph_to_csr(
            str(index_file), str(csr_temp_file), prune_embeddings=self.is_recompute
        )

        if success:
            logger.info("✅ CSR conversion successful.")
            # index_file_old = index_file.with_suffix(".old")
            # shutil.move(str(index_file), str(index_file_old))
            shutil.move(str(csr_temp_file), str(index_file))
            logger.info(f"INFO: Replaced original index with {mode_str} version at '{index_file}'")
        else:
            # Clean up and fail fast
            if csr_temp_file.exists():
                os.remove(csr_temp_file)
            raise RuntimeError("CSR conversion failed - cannot proceed with compact format")


class HNSWSearcher(BaseSearcher):
    def __init__(self, index_path: str, **kwargs):
        super().__init__(
            index_path,
            backend_module_name="leann_backend_hnsw.hnsw_embedding_server",
            **kwargs,
        )
        from . import faiss  # type: ignore

        self.distance_metric = (
            self.meta.get("backend_kwargs", {}).get("distance_metric", "mips").lower()
        )
        metric_enum = get_metric_map().get(self.distance_metric)
        if metric_enum is None:
            raise ValueError(f"Unsupported distance_metric '{self.distance_metric}'.")

        self.is_compact, self.is_pruned = (
            self.meta.get("is_compact", True),
            self.meta.get("is_pruned", True),
        )

        index_file = self.index_dir / f"{self.index_path.stem}.index"
        if not index_file.exists():
            raise FileNotFoundError(f"HNSW index file not found at {index_file}")

        hnsw_config = faiss.HNSWIndexConfig()
        hnsw_config.is_compact = self.is_compact
        hnsw_config.is_recompute = (
            self.is_pruned
        )  # In C++ code, it's called is_recompute, but it's only for loading IIUC.

        self._index = faiss.read_index(str(index_file), faiss.IO_FLAG_MMAP, hnsw_config)

        # Load ID map if available
        self._id_map: list[str] = []
        try:
            idmap_file = self.index_dir / f"{self.index_path.stem}.ids.txt"
            if idmap_file.exists():
                with open(idmap_file, encoding="utf-8") as f:
                    self._id_map = [line.rstrip("\n") for line in f]
        except Exception as e:
            logger.warning(f"Failed to load ID map: {e}")

    def search(
        self,
        query: np.ndarray,
        top_k: int,
        zmq_port: Optional[int] = None,
        complexity: int = 64,
        beam_width: int = 1,
        prune_ratio: float = 0.0,
        recompute_embeddings: bool = True,
        pruning_strategy: Literal["global", "local", "proportional"] = "global",
        batch_size: int = 0,
        **kwargs,
    ) -> dict[str, Any]:
        """
        Search for nearest neighbors using HNSW index.

        Args:
            query: Query vectors (B, D) where B is batch size, D is dimension
            top_k: Number of nearest neighbors to return
            complexity: Search complexity/efSearch, higher = more accurate but slower
            beam_width: Number of parallel search paths/beam_size
            prune_ratio: Ratio of neighbors to prune via PQ (0.0-1.0)
            recompute_embeddings: Whether to fetch fresh embeddings from server
            pruning_strategy: PQ candidate selection strategy:
                - "global": Use global PQ queue size for selection (default)
                - "local": Local pruning, sort and select best candidates
                - "proportional": Base selection on new neighbor count ratio
            zmq_port: ZMQ port for embedding server communication. Must be provided if recompute_embeddings is True.
            batch_size: Neighbor processing batch size, 0=disabled (HNSW-specific)
            **kwargs: Additional HNSW-specific parameters (for legacy compatibility)

        Returns:
            Dict with 'labels' (list of lists) and 'distances' (ndarray)
        """
        from . import faiss  # type: ignore

        if not recompute_embeddings and self.is_pruned:
            raise RuntimeError(
                "Recompute is required for pruned/compact HNSW index. "
                "Re-run search with --recompute, or rebuild with --no-recompute and --no-compact."
            )
        if recompute_embeddings:
            if zmq_port is None:
                raise ValueError("zmq_port must be provided if recompute_embeddings is True")

        if query.dtype != np.float32:
            query = query.astype(np.float32)
        if self.distance_metric == "cosine":
            query = normalize_l2(query)

        params = faiss.SearchParametersHNSW()
        if zmq_port is not None:
            params.zmq_port = zmq_port  # C++ code won't use this if recompute_embeddings is False
        params.efSearch = complexity
        params.beam_size = beam_width

        # For OpenAI embeddings with cosine distance, disable relative distance check
        # This prevents early termination when all scores are in a narrow range
        embedding_model = self.meta.get("embedding_model", "").lower()
        if self.distance_metric == "cosine" and any(
            openai_model in embedding_model for openai_model in ["text-embedding", "openai"]
        ):
            params.check_relative_distance = False
        else:
            params.check_relative_distance = True

        # PQ pruning: direct mapping to HNSW's pq_pruning_ratio
        params.pq_pruning_ratio = prune_ratio

        # Map pruning_strategy to HNSW parameters
        if pruning_strategy == "local":
            params.local_prune = True
            params.send_neigh_times_ratio = 0.0
        elif pruning_strategy == "proportional":
            params.local_prune = False
            params.send_neigh_times_ratio = 1.0  # Any value > 1e-6 triggers proportional mode
        else:  # "global"
            params.local_prune = False
            params.send_neigh_times_ratio = 0.0

        # HNSW-specific batch processing parameter
        params.batch_size = batch_size

        batch_size_query = query.shape[0]
        distances = np.empty((batch_size_query, top_k), dtype=np.float32)
        labels = np.empty((batch_size_query, top_k), dtype=np.int64)

        search_time = time.time()
        self._index.search(
            query.shape[0],
            faiss.swig_ptr(query),
            top_k,
            faiss.swig_ptr(distances),
            faiss.swig_ptr(labels),
            params,
        )
<<<<<<< HEAD
        if self._id_map:

            def map_label(x: int) -> str:
                if 0 <= x < len(self._id_map):
                    return self._id_map[x]
                return str(x)

            string_labels = [[map_label(int(l)) for l in batch_labels] for batch_labels in labels]
        else:
            string_labels = [
                [str(int_label) for int_label in batch_labels] for batch_labels in labels
            ]
=======
        search_time = time.time() - search_time
        logger.info(f"  Search time in HNSWSearcher.search() backend: {search_time} seconds")
        string_labels = [[str(int_label) for int_label in batch_labels] for batch_labels in labels]
>>>>>>> 4e5b73ce

        return {"labels": string_labels, "distances": distances}<|MERGE_RESOLUTION|>--- conflicted
+++ resolved
@@ -265,7 +265,8 @@
             faiss.swig_ptr(labels),
             params,
         )
-<<<<<<< HEAD
+        search_time = time.time() - search_time
+        logger.info(f"  Search time in HNSWSearcher.search() backend: {search_time} seconds")
         if self._id_map:
 
             def map_label(x: int) -> str:
@@ -278,10 +279,5 @@
             string_labels = [
                 [str(int_label) for int_label in batch_labels] for batch_labels in labels
             ]
-=======
-        search_time = time.time() - search_time
-        logger.info(f"  Search time in HNSWSearcher.search() backend: {search_time} seconds")
-        string_labels = [[str(int_label) for int_label in batch_labels] for batch_labels in labels]
->>>>>>> 4e5b73ce
 
         return {"labels": string_labels, "distances": distances}