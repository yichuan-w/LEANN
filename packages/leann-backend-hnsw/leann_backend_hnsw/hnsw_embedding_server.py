"""
HNSW-specific embedding server
"""

import argparse
import json
import logging
import os
import sys
import threading
import time
from pathlib import Path
from typing import Optional

import msgpack
import numpy as np
import zmq

# Set up logging based on environment variable
LOG_LEVEL = os.getenv("LEANN_LOG_LEVEL", "WARNING").upper()
logger = logging.getLogger(__name__)

# Force set logger level (don't rely on basicConfig in subprocess)
log_level = getattr(logging, LOG_LEVEL, logging.WARNING)
logger.setLevel(log_level)

# Ensure we have a handler if none exists
if not logger.handlers:
    handler = logging.StreamHandler()
    formatter = logging.Formatter("%(asctime)s - %(levelname)s - %(message)s")
    handler.setFormatter(formatter)
    logger.addHandler(handler)
    logger.propagate = False


def create_hnsw_embedding_server(
    passages_file: Optional[str] = None,
    zmq_port: int = 5555,
    model_name: str = "sentence-transformers/all-mpnet-base-v2",
    distance_metric: str = "mips",
    embedding_mode: str = "sentence-transformers",
):
    """
    Create and start a ZMQ-based embedding server for HNSW backend.
    Simplified version using unified embedding computation module.
    """
    logger.info(f"Starting HNSW server on port {zmq_port} with model {model_name}")
    logger.info(f"Using embedding mode: {embedding_mode}")

    # Add leann-core to path for unified embedding computation
    current_dir = Path(__file__).parent
    leann_core_path = current_dir.parent.parent / "leann-core" / "src"
    sys.path.insert(0, str(leann_core_path))

    try:
        from leann.api import PassageManager
        from leann.embedding_compute import compute_embeddings

        logger.info("Successfully imported unified embedding computation module")
    except ImportError as e:
        logger.error(f"Failed to import embedding computation module: {e}")
        return
    finally:
        sys.path.pop(0)

    # Check port availability
    import socket

    def check_port(port):
        with socket.socket(socket.AF_INET, socket.SOCK_STREAM) as s:
            return s.connect_ex(("localhost", port)) == 0

    if check_port(zmq_port):
        logger.error(f"Port {zmq_port} is already in use")
        return

    # Only support metadata file, fail fast for everything else
    if not passages_file or not passages_file.endswith(".meta.json"):
        raise ValueError("Only metadata files (.meta.json) are supported")

    # Load metadata to get passage sources
    with open(passages_file) as f:
        meta = json.load(f)

<<<<<<< HEAD
    # Resolve passage files for cross-machine portability
    metadata_dir = Path(passages_file).parent  # Same directory as meta.json
    passage_sources = []
    for source in meta["passage_sources"]:
        src = dict(source)
        # Absolute candidates from meta
        cand_path = Path(src.get("path", ""))
        cand_idx = Path(src.get("index_path", ""))
        # Relative hints if provided
        rel_path = src.get("path_relative")
        rel_idx = src.get("index_path_relative")
        # Defaults (siblings of meta)
        default_path = metadata_dir / "documents.leann.passages.jsonl"
        default_idx = metadata_dir / "documents.leann.passages.idx"

        # Normalize path
        if not cand_path.exists():
            if rel_path and (metadata_dir / rel_path).exists():
                src["path"] = str(metadata_dir / rel_path)
            elif default_path.exists():
                src["path"] = str(default_path)
        # Normalize index_path
        if not cand_idx.exists():
            if rel_idx and (metadata_dir / rel_idx).exists():
                src["index_path"] = str(metadata_dir / rel_idx)
            elif default_idx.exists():
                src["index_path"] = str(default_idx)

        passage_sources.append(src)

    passages = PassageManager(passage_sources)
=======
    # Let PassageManager handle path resolution uniformly. It supports fallback order:
    # 1) path/index_path; 2) *_relative; 3) standard siblings next to meta
    passages = PassageManager(meta["passage_sources"], metadata_file_path=passages_file)
    # Dimension from metadata for shaping responses
    try:
        embedding_dim: int = int(meta.get("dimensions", 0))
    except Exception:
        embedding_dim = 0
>>>>>>> fafdf8fc
    logger.info(
        f"Loaded PassageManager with {len(passages.global_offset_map)} passages from metadata"
    )

    # (legacy ZMQ thread removed; using shutdown-capable server only)

    def zmq_server_thread_with_shutdown(shutdown_event):
        """ZMQ server thread that respects shutdown signal.

        Creates its own REP socket bound to zmq_port and polls with timeouts
        to allow graceful shutdown.
        """
        logger.info("ZMQ server thread started with shutdown support")

        context = zmq.Context()
        rep_socket = context.socket(zmq.REP)
        rep_socket.bind(f"tcp://*:{zmq_port}")
        logger.info(f"HNSW ZMQ REP server listening on port {zmq_port}")
        rep_socket.setsockopt(zmq.RCVTIMEO, 1000)
        # Keep sends from blocking during shutdown; fail fast and drop on close
        rep_socket.setsockopt(zmq.SNDTIMEO, 1000)
        rep_socket.setsockopt(zmq.LINGER, 0)

        # Track last request type/length for shape-correct fallbacks
        last_request_type = "unknown"  # 'text' | 'distance' | 'embedding' | 'unknown'
        last_request_length = 0

        try:
            while not shutdown_event.is_set():
                try:
                    e2e_start = time.time()
                    logger.debug("🔍 Waiting for ZMQ message...")
                    request_bytes = rep_socket.recv()

                    # Rest of the processing logic (same as original)
                    request = msgpack.unpackb(request_bytes)

                    if len(request) == 1 and request[0] == "__QUERY_MODEL__":
                        response_bytes = msgpack.packb([model_name])
                        rep_socket.send(response_bytes)
                        continue

                    # Handle direct text embedding request
                    if (
                        isinstance(request, list)
                        and request
                        and all(isinstance(item, str) for item in request)
                    ):
                        last_request_type = "text"
                        last_request_length = len(request)
                        embeddings = compute_embeddings(request, model_name, mode=embedding_mode)
                        rep_socket.send(msgpack.packb(embeddings.tolist()))
                        e2e_end = time.time()
                        logger.info(f"⏱️  Text embedding E2E time: {e2e_end - e2e_start:.6f}s")
                        continue

                    # Handle distance calculation request: [[ids], [query_vector]]
                    if (
                        isinstance(request, list)
                        and len(request) == 2
                        and isinstance(request[0], list)
                        and isinstance(request[1], list)
                    ):
                        node_ids = request[0]
                        # Handle nested [[ids]] shape defensively
                        if len(node_ids) == 1 and isinstance(node_ids[0], list):
                            node_ids = node_ids[0]
                        query_vector = np.array(request[1], dtype=np.float32)
                        last_request_type = "distance"
                        last_request_length = len(node_ids)

                        logger.debug("Distance calculation request received")
                        logger.debug(f"    Node IDs: {node_ids}")
                        logger.debug(f"    Query vector dim: {len(query_vector)}")

                        # Gather texts for found ids
                        texts: list[str] = []
                        found_indices: list[int] = []
                        for idx, nid in enumerate(node_ids):
                            try:
                                passage_data = passages.get_passage(str(nid))
                                txt = passage_data.get("text", "")
                                if isinstance(txt, str) and len(txt) > 0:
                                    texts.append(txt)
                                    found_indices.append(idx)
                                else:
                                    logger.error(f"Empty text for passage ID {nid}")
                            except KeyError:
                                logger.error(f"Passage ID {nid} not found")
                            except Exception as e:
                                logger.error(f"Exception looking up passage ID {nid}: {e}")

                        # Prepare full-length response with large sentinel values
                        large_distance = 1e9
                        response_distances = [large_distance] * len(node_ids)

                        if texts:
                            try:
                                embeddings = compute_embeddings(
                                    texts, model_name, mode=embedding_mode
                                )
                                logger.info(
                                    f"Computed embeddings for {len(texts)} texts, shape: {embeddings.shape}"
                                )
                                if distance_metric == "l2":
                                    partial = np.sum(
                                        np.square(embeddings - query_vector.reshape(1, -1)), axis=1
                                    )
                                else:  # mips or cosine
                                    partial = -np.dot(embeddings, query_vector)

                                for pos, dval in zip(found_indices, partial.flatten().tolist()):
                                    response_distances[pos] = float(dval)
                            except Exception as e:
                                logger.error(f"Distance computation error, using sentinels: {e}")

                        # Send response in expected shape [[distances]]
                        rep_socket.send(msgpack.packb([response_distances], use_single_float=True))
                        e2e_end = time.time()
                        logger.info(f"⏱️  Distance calculation E2E time: {e2e_end - e2e_start:.6f}s")
                        continue

                    # Fallback: treat as embedding-by-id request
                    if (
                        isinstance(request, list)
                        and len(request) == 1
                        and isinstance(request[0], list)
                    ):
                        node_ids = request[0]
                    elif isinstance(request, list):
                        node_ids = request
                    else:
                        node_ids = []
                    last_request_type = "embedding"
                    last_request_length = len(node_ids)
                    logger.info(f"ZMQ received {len(node_ids)} node IDs for embedding fetch")

                    # Preallocate zero-filled flat data for robustness
                    if embedding_dim <= 0:
                        dims = [0, 0]
                        flat_data: list[float] = []
                    else:
                        dims = [len(node_ids), embedding_dim]
                        flat_data = [0.0] * (dims[0] * dims[1])

                    # Collect texts for found ids
                    texts: list[str] = []
                    found_indices: list[int] = []
                    for idx, nid in enumerate(node_ids):
                        try:
                            passage_data = passages.get_passage(str(nid))
                            txt = passage_data.get("text", "")
                            if isinstance(txt, str) and len(txt) > 0:
                                texts.append(txt)
                                found_indices.append(idx)
                            else:
                                logger.error(f"Empty text for passage ID {nid}")
                        except KeyError:
                            logger.error(f"Passage with ID {nid} not found")
                        except Exception as e:
                            logger.error(f"Exception looking up passage ID {nid}: {e}")

                    if texts:
                        try:
                            embeddings = compute_embeddings(texts, model_name, mode=embedding_mode)
                            logger.info(
                                f"Computed embeddings for {len(texts)} texts, shape: {embeddings.shape}"
                            )

                            if np.isnan(embeddings).any() or np.isinf(embeddings).any():
                                logger.error(
                                    f"NaN or Inf detected in embeddings! Requested IDs: {node_ids[:5]}..."
                                )
                                dims = [0, embedding_dim]
                                flat_data = []
                            else:
                                emb_f32 = np.ascontiguousarray(embeddings, dtype=np.float32)
                                flat = emb_f32.flatten().tolist()
                                for j, pos in enumerate(found_indices):
                                    start = pos * embedding_dim
                                    end = start + embedding_dim
                                    if end <= len(flat_data):
                                        flat_data[start:end] = flat[
                                            j * embedding_dim : (j + 1) * embedding_dim
                                        ]
                        except Exception as e:
                            logger.error(f"Embedding computation error, returning zeros: {e}")

                    response_payload = [dims, flat_data]
                    response_bytes = msgpack.packb(response_payload, use_single_float=True)

                    rep_socket.send(response_bytes)
                    e2e_end = time.time()
                    logger.info(f"⏱️  ZMQ E2E time: {e2e_end - e2e_start:.6f}s")

                except zmq.Again:
                    # Timeout - check shutdown_event and continue
                    continue
                except Exception as e:
                    if not shutdown_event.is_set():
                        logger.error(f"Error in ZMQ server loop: {e}")
                        # Shape-correct fallback
                        try:
                            if last_request_type == "distance":
                                large_distance = 1e9
                                fallback_len = max(0, int(last_request_length))
                                safe = [[large_distance] * fallback_len]
                            elif last_request_type == "embedding":
                                bsz = max(0, int(last_request_length))
                                dim = max(0, int(embedding_dim))
                                safe = (
                                    [[bsz, dim], [0.0] * (bsz * dim)] if dim > 0 else [[0, 0], []]
                                )
                            elif last_request_type == "text":
                                safe = []  # direct text embeddings expectation is a flat list
                            else:
                                safe = [[0, int(embedding_dim) if embedding_dim > 0 else 0], []]
                            rep_socket.send(msgpack.packb(safe, use_single_float=True))
                        except Exception:
                            pass
                    else:
                        logger.info("Shutdown in progress, ignoring ZMQ error")
                        break
        finally:
            try:
                rep_socket.close(0)
            except Exception:
                pass
            try:
                context.term()
            except Exception:
                pass

        logger.info("ZMQ server thread exiting gracefully")

    # Add shutdown coordination
    shutdown_event = threading.Event()

    def shutdown_zmq_server():
        """Gracefully shutdown ZMQ server."""
        logger.info("Initiating graceful shutdown...")
        shutdown_event.set()

        if zmq_thread.is_alive():
            logger.info("Waiting for ZMQ thread to finish...")
            zmq_thread.join(timeout=5)
            if zmq_thread.is_alive():
                logger.warning("ZMQ thread did not finish in time")

        # Clean up ZMQ resources
        try:
            # Note: socket and context are cleaned up by thread exit
            logger.info("ZMQ resources cleaned up")
        except Exception as e:
            logger.warning(f"Error cleaning ZMQ resources: {e}")

        # Clean up other resources
        try:
            import gc

            gc.collect()
            logger.info("Additional resources cleaned up")
        except Exception as e:
            logger.warning(f"Error cleaning additional resources: {e}")

        logger.info("Graceful shutdown completed")
        sys.exit(0)

    # Register signal handlers within this function scope
    import signal

    def signal_handler(sig, frame):
        logger.info(f"Received signal {sig}, shutting down gracefully...")
        shutdown_zmq_server()

    signal.signal(signal.SIGTERM, signal_handler)
    signal.signal(signal.SIGINT, signal_handler)

    # Pass shutdown_event to ZMQ thread
    zmq_thread = threading.Thread(
        target=lambda: zmq_server_thread_with_shutdown(shutdown_event),
        daemon=False,  # Not daemon - we want to wait for it
    )
    zmq_thread.start()
    logger.info(f"Started HNSW ZMQ server thread on port {zmq_port}")

    # Keep the main thread alive
    try:
        while not shutdown_event.is_set():
            time.sleep(0.1)  # Check shutdown more frequently
    except KeyboardInterrupt:
        logger.info("HNSW Server shutting down...")
        shutdown_zmq_server()
        return

    # If we reach here, shutdown was triggered by signal
    logger.info("Main loop exited, process should be shutting down")


if __name__ == "__main__":
    import sys

    # Signal handlers are now registered within create_hnsw_embedding_server

    parser = argparse.ArgumentParser(description="HNSW Embedding service")
    parser.add_argument("--zmq-port", type=int, default=5555, help="ZMQ port to run on")
    parser.add_argument(
        "--passages-file",
        type=str,
        help="JSON file containing passage ID to text mapping",
    )
    parser.add_argument(
        "--model-name",
        type=str,
        default="sentence-transformers/all-mpnet-base-v2",
        help="Embedding model name",
    )
    parser.add_argument(
        "--distance-metric", type=str, default="mips", help="Distance metric to use"
    )
    parser.add_argument(
        "--embedding-mode",
        type=str,
        default="sentence-transformers",
        choices=["sentence-transformers", "openai", "mlx", "ollama"],
        help="Embedding backend mode",
    )

    args = parser.parse_args()

    # Create and start the HNSW embedding server
    create_hnsw_embedding_server(
        passages_file=args.passages_file,
        zmq_port=args.zmq_port,
        model_name=args.model_name,
        distance_metric=args.distance_metric,
        embedding_mode=args.embedding_mode,
    )<|MERGE_RESOLUTION|>--- conflicted
+++ resolved
@@ -82,39 +82,6 @@
     with open(passages_file) as f:
         meta = json.load(f)
 
-<<<<<<< HEAD
-    # Resolve passage files for cross-machine portability
-    metadata_dir = Path(passages_file).parent  # Same directory as meta.json
-    passage_sources = []
-    for source in meta["passage_sources"]:
-        src = dict(source)
-        # Absolute candidates from meta
-        cand_path = Path(src.get("path", ""))
-        cand_idx = Path(src.get("index_path", ""))
-        # Relative hints if provided
-        rel_path = src.get("path_relative")
-        rel_idx = src.get("index_path_relative")
-        # Defaults (siblings of meta)
-        default_path = metadata_dir / "documents.leann.passages.jsonl"
-        default_idx = metadata_dir / "documents.leann.passages.idx"
-
-        # Normalize path
-        if not cand_path.exists():
-            if rel_path and (metadata_dir / rel_path).exists():
-                src["path"] = str(metadata_dir / rel_path)
-            elif default_path.exists():
-                src["path"] = str(default_path)
-        # Normalize index_path
-        if not cand_idx.exists():
-            if rel_idx and (metadata_dir / rel_idx).exists():
-                src["index_path"] = str(metadata_dir / rel_idx)
-            elif default_idx.exists():
-                src["index_path"] = str(default_idx)
-
-        passage_sources.append(src)
-
-    passages = PassageManager(passage_sources)
-=======
     # Let PassageManager handle path resolution uniformly. It supports fallback order:
     # 1) path/index_path; 2) *_relative; 3) standard siblings next to meta
     passages = PassageManager(meta["passage_sources"], metadata_file_path=passages_file)
@@ -123,7 +90,6 @@
         embedding_dim: int = int(meta.get("dimensions", 0))
     except Exception:
         embedding_dim = 0
->>>>>>> fafdf8fc
     logger.info(
         f"Loaded PassageManager with {len(passages.global_offset_map)} passages from metadata"
     )
