--- conflicted
+++ resolved
@@ -31,15 +31,10 @@
     "PyPDF2>=3.0.0",
     "pymupdf>=1.23.0",
     "pdfplumber>=0.10.0",
-<<<<<<< HEAD
+    "nbconvert>=7.0.0",  # For .ipynb file support
+    "gitignore-parser>=0.1.12",  # For proper .gitignore handling
     "mlx>=0.26.3; sys_platform == 'darwin' and platform_machine == 'arm64'",
     "mlx-lm>=0.26.0; sys_platform == 'darwin' and platform_machine == 'arm64'",
-=======
-    "nbconvert>=7.0.0",  # For .ipynb file support
-    "gitignore-parser>=0.1.12",  # For proper .gitignore handling
-    "mlx>=0.26.3; sys_platform == 'darwin'",
-    "mlx-lm>=0.26.0; sys_platform == 'darwin'",
->>>>>>> 239e35e2
 ]
 
 [project.optional-dependencies]
