<<<<<<< HEAD
#!/usr/bin/env python3
"""
This file contains the core API for the LEANN project, now definitively updated
with the correct, original embedding logic from the user's reference code.
"""

=======
import torch
from .registry import BACKEND_REGISTRY
from .interface import LeannBackendFactoryInterface
from typing import List, Dict, Any, Optional
import numpy as np
import os
>>>>>>> 16ee9d04
import json
import pickle
import numpy as np
from pathlib import Path
from typing import List, Dict, Any, Optional
from dataclasses import dataclass, field
import uuid

from .registry import BACKEND_REGISTRY
from .interface import LeannBackendFactoryInterface

# --- The Correct, Verified Embedding Logic from old_code.py ---

def compute_embeddings(chunks: List[str], model_name: str) -> np.ndarray:
    """Computes embeddings using sentence-transformers for consistent results."""
    try:
        from sentence_transformers import SentenceTransformer
<<<<<<< HEAD
    except ImportError as e:
        raise RuntimeError(
            f"sentence-transformers not available. Install with: pip install sentence-transformers"
        ) from e
=======
        model = SentenceTransformer(model_name)
        model = model.half()
        print(f"INFO: Computing embeddings for {len(chunks)} chunks using SentenceTransformer model '{model_name}'...")
        # use acclerater GPU or MAC GPU
        import torch
        if torch.cuda.is_available():
            model = model.to("cuda")
        elif torch.backends.mps.is_available():
            model = model.to("mps")
        embeddings = model.encode(chunks, show_progress_bar=True)
>>>>>>> 16ee9d04
    
    # Load model using sentence-transformers
    model = SentenceTransformer(model_name)
    
    # Generate embeddings
    embeddings = model.encode(chunks, convert_to_numpy=True, show_progress_bar=True, batch_size=64)
    
    return embeddings

# --- Core API Classes (Restored and Unchanged) ---

@dataclass
class SearchResult:
    id: str
    score: float
    text: str
    metadata: Dict[str, Any] = field(default_factory=dict)

class PassageManager:
    def __init__(self, passage_sources: List[Dict[str, Any]]):
        self.offset_maps = {}
        self.passage_files = {}
        self.global_offset_map = {}  # Combined map for fast lookup
        
        for source in passage_sources:
            if source["type"] == "jsonl":
                passage_file = source["path"]
                index_file = source["index_path"]
                if not Path(index_file).exists():
                    raise FileNotFoundError(f"Passage index file not found: {index_file}")
                with open(index_file, 'rb') as f:
                    offset_map = pickle.load(f)
                    self.offset_maps[passage_file] = offset_map
                    self.passage_files[passage_file] = passage_file
                    
                    # Build global map for O(1) lookup
                    for passage_id, offset in offset_map.items():
                        self.global_offset_map[passage_id] = (passage_file, offset)

    def get_passage(self, passage_id: str) -> Dict[str, Any]:
        if passage_id in self.global_offset_map:
            passage_file, offset = self.global_offset_map[passage_id]
            with open(passage_file, 'r', encoding='utf-8') as f:
                f.seek(offset)
                return json.loads(f.readline())
        raise KeyError(f"Passage ID not found: {passage_id}")

class LeannBuilder:
    def __init__(self, backend_name: str, embedding_model: str = "facebook/contriever-msmarco", dimensions: Optional[int] = None, **backend_kwargs):
        self.backend_name = backend_name
        backend_factory: LeannBackendFactoryInterface | None = BACKEND_REGISTRY.get(backend_name)
        if backend_factory is None:
            raise ValueError(f"Backend '{backend_name}' not found or not registered.")
        self.backend_factory = backend_factory
        self.embedding_model = embedding_model
        self.dimensions = dimensions
        self.backend_kwargs = backend_kwargs
        self.chunks: List[Dict[str, Any]] = []

    def add_text(self, text: str, metadata: Optional[Dict[str, Any]] = None):
        if metadata is None: metadata = {}
        passage_id = metadata.get('id', str(uuid.uuid4()))
        chunk_data = {"id": passage_id, "text": text, "metadata": metadata}
        self.chunks.append(chunk_data)

    def build_index(self, index_path: str):
        if not self.chunks: raise ValueError("No chunks added.")
        if self.dimensions is None: self.dimensions = len(compute_embeddings(["dummy"], self.embedding_model)[0])
        path = Path(index_path)
        index_dir = path.parent
        index_name = path.name
        index_dir.mkdir(parents=True, exist_ok=True)
        passages_file = index_dir / f"{index_name}.passages.jsonl"
        offset_file = index_dir / f"{index_name}.passages.idx"
        offset_map = {}
        with open(passages_file, 'w', encoding='utf-8') as f:
            for chunk in self.chunks:
                offset = f.tell()
                json.dump({"id": chunk["id"], "text": chunk["text"], "metadata": chunk["metadata"]}, f, ensure_ascii=False)
                f.write('\n')
                offset_map[chunk["id"]] = offset
        with open(offset_file, 'wb') as f: pickle.dump(offset_map, f)
        texts_to_embed = [c["text"] for c in self.chunks]
        embeddings = compute_embeddings(texts_to_embed, self.embedding_model)
        string_ids = [chunk["id"] for chunk in self.chunks]
        current_backend_kwargs = {**self.backend_kwargs, 'dimensions': self.dimensions}
        builder_instance = self.backend_factory.builder(**current_backend_kwargs)
        builder_instance.build(embeddings, string_ids, index_path, **current_backend_kwargs)
        leann_meta_path = index_dir / f"{index_name}.meta.json"
        meta_data = {
            "version": "1.0", "backend_name": self.backend_name, "embedding_model": self.embedding_model,
            "dimensions": self.dimensions, "backend_kwargs": self.backend_kwargs,
            "passage_sources": [{"type": "jsonl", "path": str(passages_file), "index_path": str(offset_file)}]
        }
        
        # Add storage status flags for HNSW backend
        if self.backend_name == "hnsw":
            is_compact = self.backend_kwargs.get("is_compact", True)
            is_recompute = self.backend_kwargs.get("is_recompute", True)
            meta_data["is_compact"] = is_compact
            meta_data["is_pruned"] = is_compact and is_recompute  # Pruned only if compact and recompute
        with open(leann_meta_path, 'w', encoding='utf-8') as f: json.dump(meta_data, f, indent=2)

class LeannSearcher:
    def __init__(self, index_path: str, **backend_kwargs):
        meta_path_str = f"{index_path}.meta.json"
        if not Path(meta_path_str).exists(): raise FileNotFoundError(f"Leann metadata file not found at {meta_path_str}")
        with open(meta_path_str, 'r', encoding='utf-8') as f: self.meta_data = json.load(f)
        backend_name = self.meta_data['backend_name']
        self.embedding_model = self.meta_data['embedding_model']
        self.passage_manager = PassageManager(self.meta_data.get('passage_sources', []))
        backend_factory = BACKEND_REGISTRY.get(backend_name)
        if backend_factory is None: raise ValueError(f"Backend '{backend_name}' not found.")
        final_kwargs = {**self.meta_data.get('backend_kwargs', {}), **backend_kwargs}
        self.backend_impl = backend_factory.searcher(index_path, **final_kwargs)

    def search(self, query: str, top_k: int = 5, **search_kwargs) -> List[SearchResult]:
        print(f"🔍 DEBUG LeannSearcher.search() called:")
        print(f"  Query: '{query}'")
        print(f"  Top_k: {top_k}")
        print(f"  Search kwargs: {search_kwargs}")
        
        query_embedding = compute_embeddings([query], self.embedding_model)
        print(f"  Generated embedding shape: {query_embedding.shape}")
        print(f"🔍 DEBUG Query embedding first 10 values: {query_embedding[0][:10]}")
        print(f"🔍 DEBUG Query embedding norm: {np.linalg.norm(query_embedding[0])}")
        
        results = self.backend_impl.search(query_embedding, top_k, **search_kwargs)
        print(f"  Backend returned: labels={len(results.get('labels', [[]])[0])} results")
        
        enriched_results = []
        if 'labels' in results and 'distances' in results:
            print(f"  Processing {len(results['labels'][0])} passage IDs:")
            for i, (string_id, dist) in enumerate(zip(results['labels'][0], results['distances'][0])):
                try:
                    passage_data = self.passage_manager.get_passage(string_id)
                    enriched_results.append(SearchResult(
                        id=string_id, score=dist, text=passage_data['text'], metadata=passage_data.get('metadata', {})
                    ))
                    print(f"    {i+1}. passage_id='{string_id}' -> SUCCESS: {passage_data['text'][:60]}...")
                except KeyError: 
                    print(f"    {i+1}. passage_id='{string_id}' -> ERROR: Passage not found in PassageManager!")
        
        print(f"  Final enriched results: {len(enriched_results)} passages")
        return enriched_results

from .chat import get_llm

class LeannChat:
    def __init__(self, index_path: str, llm_config: Optional[Dict[str, Any]] = None, **kwargs):
        self.searcher = LeannSearcher(index_path, **kwargs)
        self.llm = get_llm(llm_config)

    def ask(self, question: str, top_k=5, **kwargs):
        results = self.searcher.search(question, top_k=top_k, **kwargs)
        context = "\n\n".join([r.text for r in results])
<<<<<<< HEAD
        prompt = f"Context:\n{context}\n\nQuestion: {question}\n\nAnswer:"
        return self.llm.ask(prompt, **kwargs.get("llm_kwargs", {}))
=======

        prompt = (
            "Here is some retrieved context that might help answer your question:\n\n"
            f"{context}\n\n"
            f"Question: {question}\n\n"
            "Please provide the best answer you can based on this context and your knowledge."
        )

        print(f"DEBUG: Calling LLM with prompt: {prompt}...")
        try:
            client = _get_openai_client()
            response = client.chat.completions.create(
                model=self.llm_model,
                messages=[
                    {"role": "system", "content": "You are a helpful assistant that answers questions based on the provided context."},
                    {"role": "user", "content": prompt}
                ]
            )
            return response.choices[0].message.content
        except Exception as e:
            print(f"ERROR: Failed to call OpenAI API: {e}")
            return f"Error: Could not get a response from the LLM. {e}"
    
    def start_interactive(self):
        print("\nLeann Chat started (type 'quit' to exit)")
        while True:
            try:
                user_input = input("You: ").strip()
                if user_input.lower() in ['quit', 'exit']:
                    break
                if not user_input:
                    continue
                response = self.ask(user_input)
                print(f"Leann: {response}")
            except (KeyboardInterrupt, EOFError):
                print("\nGoodbye!")
                break
>>>>>>> 16ee9d04
<|MERGE_RESOLUTION|>--- conflicted
+++ resolved
@@ -1,18 +1,8 @@
-<<<<<<< HEAD
-#!/usr/bin/env python3
 """
 This file contains the core API for the LEANN project, now definitively updated
 with the correct, original embedding logic from the user's reference code.
 """
 
-=======
-import torch
-from .registry import BACKEND_REGISTRY
-from .interface import LeannBackendFactoryInterface
-from typing import List, Dict, Any, Optional
-import numpy as np
-import os
->>>>>>> 16ee9d04
 import json
 import pickle
 import numpy as np
@@ -20,6 +10,7 @@
 from typing import List, Dict, Any, Optional
 from dataclasses import dataclass, field
 import uuid
+import torch
 
 from .registry import BACKEND_REGISTRY
 from .interface import LeannBackendFactoryInterface
@@ -30,30 +21,26 @@
     """Computes embeddings using sentence-transformers for consistent results."""
     try:
         from sentence_transformers import SentenceTransformer
-<<<<<<< HEAD
     except ImportError as e:
         raise RuntimeError(
             f"sentence-transformers not available. Install with: pip install sentence-transformers"
         ) from e
-=======
-        model = SentenceTransformer(model_name)
-        model = model.half()
-        print(f"INFO: Computing embeddings for {len(chunks)} chunks using SentenceTransformer model '{model_name}'...")
-        # use acclerater GPU or MAC GPU
-        import torch
-        if torch.cuda.is_available():
-            model = model.to("cuda")
-        elif torch.backends.mps.is_available():
-            model = model.to("mps")
-        embeddings = model.encode(chunks, show_progress_bar=True)
->>>>>>> 16ee9d04
-    
+
     # Load model using sentence-transformers
     model = SentenceTransformer(model_name)
-    
+
+    model = model.half()
+    print(f"INFO: Computing embeddings for {len(chunks)} chunks using SentenceTransformer model '{model_name}'...")
+    # use acclerater GPU or MAC GPU
+
+    if torch.cuda.is_available():
+        model = model.to("cuda")
+    elif torch.backends.mps.is_available():
+        model = model.to("mps")
+
     # Generate embeddings
     embeddings = model.encode(chunks, convert_to_numpy=True, show_progress_bar=True, batch_size=64)
-    
+
     return embeddings
 
 # --- Core API Classes (Restored and Unchanged) ---
@@ -203,33 +190,14 @@
     def ask(self, question: str, top_k=5, **kwargs):
         results = self.searcher.search(question, top_k=top_k, **kwargs)
         context = "\n\n".join([r.text for r in results])
-<<<<<<< HEAD
-        prompt = f"Context:\n{context}\n\nQuestion: {question}\n\nAnswer:"
-        return self.llm.ask(prompt, **kwargs.get("llm_kwargs", {}))
-=======
-
         prompt = (
             "Here is some retrieved context that might help answer your question:\n\n"
             f"{context}\n\n"
             f"Question: {question}\n\n"
             "Please provide the best answer you can based on this context and your knowledge."
         )
-
-        print(f"DEBUG: Calling LLM with prompt: {prompt}...")
-        try:
-            client = _get_openai_client()
-            response = client.chat.completions.create(
-                model=self.llm_model,
-                messages=[
-                    {"role": "system", "content": "You are a helpful assistant that answers questions based on the provided context."},
-                    {"role": "user", "content": prompt}
-                ]
-            )
-            return response.choices[0].message.content
-        except Exception as e:
-            print(f"ERROR: Failed to call OpenAI API: {e}")
-            return f"Error: Could not get a response from the LLM. {e}"
-    
+        return self.llm.ask(prompt, **kwargs.get("llm_kwargs", {}))
+
     def start_interactive(self):
         print("\nLeann Chat started (type 'quit' to exit)")
         while True:
@@ -243,5 +211,4 @@
                 print(f"Leann: {response}")
             except (KeyboardInterrupt, EOFError):
                 print("\nGoodbye!")
-                break
->>>>>>> 16ee9d04
+                break