--- conflicted
+++ resolved
@@ -7,8 +7,6 @@
 **Step 1:** First, complete the basic LEANN installation following the [📦 Installation guide](../../README.md#installation) in the root README:
 
 ```bash
-<<<<<<< HEAD
-=======
 uv venv
 source .venv/bin/activate
 uv pip install leann
@@ -16,7 +14,6 @@
 
 **Step 2:** Install LEANN globally for MCP integration:
 ```bash
->>>>>>> 3ff5aac8
 uv tool install leann-core
 ```
 
