--- conflicted
+++ resolved
@@ -288,7 +288,6 @@
           # Activate virtual environment
           source .venv/bin/activate || source .venv/Scripts/activate
 
-<<<<<<< HEAD
           # Add targeted debugging for pytest hangs (especially Ubuntu 22.04)
           if [[ "${{ matrix.os }}" == "ubuntu-22.04" ]]; then
             echo "🔍 [HANG DEBUG] Ubuntu 22.04 detected - enabling enhanced process monitoring"
@@ -459,10 +458,6 @@
             echo "🚀 [HANG DEBUG] Running tests on ${{ matrix.os }} (normal mode)"
             pytest tests/ -v --tb=short
           fi
-=======
-          # Run tests
-          pytest -v tests/
->>>>>>> 18e28bda
 
       - name: Run sanity checks (optional)
         run: |
