[build-system]
requires = ["setuptools>=61.0", "cmake>=3.24"]
build-backend = "setuptools.build_meta"

[project]
name = "leann-workspace"
version = "0.1.0"
requires-python = ">=3.9"

dependencies = [
    "leann-core",
    "leann-backend-hnsw",
    "typer>=0.12.3",
    "numpy>=1.26.0",
    "torch",
    "tqdm",
    "datasets>=2.15.0",
    "evaluate",
    "colorama",
    "boto3",
    "protobuf==4.25.3",
    "sglang",
    "ollama",
    "requests>=2.25.0",
    "sentence-transformers>=2.2.0",
    "openai>=1.0.0",
    # PDF parsing dependencies - essential for document processing
    "PyPDF2>=3.0.0",
    "pdfplumber>=0.11.0",
    "pymupdf>=1.26.0",
    "pypdfium2>=4.30.0",
    # LlamaIndex core and readers - updated versions
    "llama-index>=0.12.44",
    "llama-index-readers-file>=0.4.0", # Essential for PDF parsing
    # "llama-index-readers-docling",  # Requires Python >= 3.10
    # "llama-index-node-parser-docling",  # Requires Python >= 3.10
    "llama-index-vector-stores-faiss>=0.4.0",
    "llama-index-embeddings-huggingface>=0.5.5",
    # Other dependencies
    "ipykernel==6.29.5",
    "msgpack>=1.1.1",
    "mlx>=0.26.3; sys_platform == 'darwin' and platform_machine == 'arm64'",
    "mlx-lm>=0.26.0; sys_platform == 'darwin' and platform_machine == 'arm64'",
    "psutil>=5.8.0",
    "pybind11>=3.0.0",
    "pathspec>=0.12.1",
    "nbconvert>=7.16.6",
    "gitignore-parser>=0.1.12",
    # AST-aware code chunking dependencies
    "astchunk>=0.1.0",
    "tree-sitter>=0.20.0",
    "tree-sitter-python>=0.20.0",
    "tree-sitter-java>=0.20.0",
    "tree-sitter-c-sharp>=0.20.0",
    "tree-sitter-typescript>=0.20.0",
<<<<<<< HEAD
    "faiss-cpu>=1.12.0",
=======
>>>>>>> 4e5b73ce
]

[project.optional-dependencies]
dev = [
    "pytest>=7.0",
    "pytest-cov>=4.0",
    "pytest-xdist>=3.0",  # For parallel test execution
    "black>=23.0",
    "ruff==0.12.7",  # Fixed version to ensure consistent formatting across all environments
    "matplotlib",
    "huggingface-hub>=0.20.0",
    "pre-commit>=3.5.0",
]

test = [
    "pytest>=7.0",
    "pytest-timeout>=2.0",
    "llama-index-core>=0.12.0",
    "python-dotenv>=1.0.0",
]

diskann = [
    "leann-backend-diskann",
]

# Add a new optional dependency group for document processing
documents = [
    "beautifulsoup4>=4.13.0",  # For HTML parsing
    "python-docx>=0.8.11",     # For Word documents
    "openpyxl>=3.1.0",         # For Excel files
    "pandas>=2.2.0",           # For data processing
]

[tool.setuptools]
py-modules = []
packages = ["wechat_exporter"]
package-dir = { "wechat_exporter" = "packages/wechat-exporter" }

[project.scripts]
wechat-exporter = "wechat_exporter.main:main"


[tool.uv.sources]
leann-core = { path = "packages/leann-core", editable = true }
leann-backend-diskann = { path = "packages/leann-backend-diskann", editable = true }
leann-backend-hnsw = { path = "packages/leann-backend-hnsw", editable = true }

[tool.ruff]
target-version = "py39"
line-length = 100
extend-exclude = ["third_party"]


[tool.ruff.lint]
select = [
    "E",      # pycodestyle errors
    "W",      # pycodestyle warnings
    "F",      # pyflakes
    "I",      # isort
    "B",      # flake8-bugbear
    "C4",     # flake8-comprehensions
    "UP",     # pyupgrade
    "N",      # pep8-naming
    "RUF",    # ruff-specific rules
]
ignore = [
    "E501",   # line too long (handled by formatter)
    "B008",   # do not perform function calls in argument defaults
    "B904",   # raise without from
    "N812",   # lowercase imported as non-lowercase
    "N806",   # variable in function should be lowercase
    "RUF012", # mutable class attributes should be annotated with typing.ClassVar
]

[tool.ruff.format]
quote-style = "double"
indent-style = "space"
skip-magic-trailing-comma = false
line-ending = "auto"

[tool.lychee]
accept = ["200", "403", "429", "503"]
timeout = 20
max_retries = 2
exclude = ["localhost", "127.0.0.1", "example.com"]
exclude_path = [".git/", ".venv/", "__pycache__/", "third_party/"]
scheme = ["https", "http"]

[tool.pytest.ini_options]
testpaths = ["tests"]
python_files = ["test_*.py"]
python_classes = ["Test*"]
python_functions = ["test_*"]
markers = [
    "slow: marks tests as slow (deselect with '-m \"not slow\"')",
    "openai: marks tests that require OpenAI API key",
]
timeout = 300  # Reduced from 600s (10min) to 300s (5min) for CI safety
addopts = [
    "-v",
    "--tb=short",
    "--strict-markers",
    "--disable-warnings",
]
env = [
    "HF_HUB_DISABLE_SYMLINKS=1",
    "TOKENIZERS_PARALLELISM=false",
]<|MERGE_RESOLUTION|>--- conflicted
+++ resolved
@@ -53,10 +53,6 @@
     "tree-sitter-java>=0.20.0",
     "tree-sitter-c-sharp>=0.20.0",
     "tree-sitter-typescript>=0.20.0",
-<<<<<<< HEAD
-    "faiss-cpu>=1.12.0",
-=======
->>>>>>> 4e5b73ce
 ]
 
 [project.optional-dependencies]
