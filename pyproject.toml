[build-system]
requires = ["setuptools>=61.0", "cmake>=3.24"]
build-backend = "setuptools.build_meta"

[project]
name = "leann-workspace"
version = "0.1.0"
requires-python = ">=3.9"

dependencies = [
    "leann-core",
    "leann-backend-hnsw",
    "numpy>=1.26.0",
    "torch",
    "tqdm",
    "flask",
    "flask_compress",
    "datasets>=2.15.0",
    "evaluate",
    "colorama",
    "boto3",
    "protobuf==4.25.3",
    "sglang",
    "ollama",
    "requests>=2.25.0",
    "sentence-transformers>=2.2.0",
    "openai>=1.0.0",
    # PDF parsing dependencies - essential for document processing
    "PyPDF2>=3.0.0",
    "pdfplumber>=0.11.0",
    "pymupdf>=1.26.0",
    "pypdfium2>=4.30.0",
    # LlamaIndex core and readers - updated versions
    "llama-index>=0.12.44",
    "llama-index-readers-file>=0.4.0", # Essential for PDF parsing
    # "llama-index-readers-docling",  # Requires Python >= 3.10
    # "llama-index-node-parser-docling",  # Requires Python >= 3.10
    "llama-index-vector-stores-faiss>=0.4.0",
    "llama-index-embeddings-huggingface>=0.5.5",
    # Other dependencies
    "ipykernel==6.29.5",
    "msgpack>=1.1.1",
    "mlx>=0.26.3; sys_platform == 'darwin'",
    "mlx-lm>=0.26.0; sys_platform == 'darwin'",
    "psutil>=5.8.0",
<<<<<<< HEAD
    "pybind11>=3.0.0",
=======
    "pathspec>=0.12.1",
    "nbconvert>=7.16.6",
    "gitignore-parser>=0.1.12",
>>>>>>> 239e35e2
]

[project.optional-dependencies]
dev = [
    "pytest>=7.0",
    "pytest-cov>=4.0",
    "pytest-xdist>=3.0",  # For parallel test execution
    "black>=23.0",
    "ruff==0.12.7",  # Fixed version to ensure consistent formatting across all environments
    "matplotlib",
    "huggingface-hub>=0.20.0",
    "pre-commit>=3.5.0",
]

test = [
    "pytest>=7.0",
    "pytest-timeout>=2.0",
    "llama-index-core>=0.12.0",
    "llama-index-readers-file>=0.4.0",
    "python-dotenv>=1.0.0",
    "sentence-transformers>=2.2.0",
]

diskann = [
    "leann-backend-diskann",
]

# Add a new optional dependency group for document processing
documents = [
    "beautifulsoup4>=4.13.0",  # For HTML parsing
    "python-docx>=0.8.11",     # For Word documents
    "openpyxl>=3.1.0",         # For Excel files
    "pandas>=2.2.0",           # For data processing
]

[tool.setuptools]
py-modules = []


[tool.uv.sources]
leann-core = { path = "packages/leann-core", editable = true }
leann-backend-diskann = { path = "packages/leann-backend-diskann", editable = true }
leann-backend-hnsw = { path = "packages/leann-backend-hnsw", editable = true }

[tool.ruff]
target-version = "py39"
line-length = 100
extend-exclude = [
    "third_party",
    "*.egg-info",
    "__pycache__",
    ".git",
    ".venv",
]

[tool.ruff.lint]
select = [
    "E",      # pycodestyle errors
    "W",      # pycodestyle warnings
    "F",      # pyflakes
    "I",      # isort
    "B",      # flake8-bugbear
    "C4",     # flake8-comprehensions
    "UP",     # pyupgrade
    "N",      # pep8-naming
    "RUF",    # ruff-specific rules
]
ignore = [
    "E501",   # line too long (handled by formatter)
    "B008",   # do not perform function calls in argument defaults
    "B904",   # raise without from
    "N812",   # lowercase imported as non-lowercase
    "N806",   # variable in function should be lowercase
    "RUF012", # mutable class attributes should be annotated with typing.ClassVar
]

[tool.ruff.lint.per-file-ignores]
"test/**/*.py" = ["E402"]      # module level import not at top of file (common in tests)
"examples/**/*.py" = ["E402"]  # module level import not at top of file (common in examples)

[tool.ruff.format]
quote-style = "double"
indent-style = "space"
skip-magic-trailing-comma = false
line-ending = "auto"

[dependency-groups]
dev = [
    "ruff>=0.12.4",
]

[tool.lychee]
accept = ["200", "403", "429", "503"]
timeout = 20
max_retries = 2
exclude = ["localhost", "127.0.0.1", "example.com"]
exclude_path = [".git/", ".venv/", "__pycache__/", "third_party/"]
scheme = ["https", "http"]

[tool.pytest.ini_options]
testpaths = ["tests"]
python_files = ["test_*.py"]
python_classes = ["Test*"]
python_functions = ["test_*"]
markers = [
    "slow: marks tests as slow (deselect with '-m \"not slow\"')",
    "openai: marks tests that require OpenAI API key",
]
timeout = 300  # Reduced from 600s (10min) to 300s (5min) for CI safety
addopts = [
    "-v",
    "--tb=short",
    "--strict-markers",
    "--disable-warnings",
]
env = [
    "HF_HUB_DISABLE_SYMLINKS=1",
    "TOKENIZERS_PARALLELISM=false",
]<|MERGE_RESOLUTION|>--- conflicted
+++ resolved
@@ -43,13 +43,10 @@
     "mlx>=0.26.3; sys_platform == 'darwin'",
     "mlx-lm>=0.26.0; sys_platform == 'darwin'",
     "psutil>=5.8.0",
-<<<<<<< HEAD
     "pybind11>=3.0.0",
-=======
     "pathspec>=0.12.1",
     "nbconvert>=7.16.6",
     "gitignore-parser>=0.1.12",
->>>>>>> 239e35e2
 ]
 
 [project.optional-dependencies]
