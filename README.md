--- conflicted
+++ resolved
@@ -120,34 +120,9 @@
 
 Above we showed the Python API, while this CLI script demonstrates the same concepts while directly processing PDFs and documents.
 
-<<<<<<< HEAD
 ```bash
 # Drop your PDFs, .txt, .md files into examples/data/
 uv run ./examples/main_cli_example.py
-=======
-## ✨ Features
-
-### 🔥 Core Features
-
-- **🔄 Real-time Embeddings** - Eliminate heavy embedding storage with dynamic computation using optimized ZMQ servers and highly optimized search paradigm (overlapping and batching) with highly optimized embedding engine
-- **📈 Scalable Architecture** - Handles millions of documents on consumer hardware; the larger your dataset, the more LEANN can save
-- **🎯 Graph Pruning** - Advanced techniques to minimize the storage overhead of vector search to a limited footprint
-- **🏗️ Pluggable Backends** - DiskANN, HNSW/FAISS with unified API
-
-### 🛠️ Technical Highlights
-- **🔄 Recompute Mode** - Highest accuracy scenarios while eliminating vector storage overhead
-- **⚡ Zero-copy Operations** - Minimize IPC overhead by transferring distances instead of embeddings
-- **🚀 High-throughput Embedding Pipeline** - Optimized batched processing for maximum efficiency
-- **🎯 Two-level Search** - Novel coarse-to-fine search overlap for accelerated query processing (optional)
-- **💾 Memory-mapped Indices** - Fast startup with raw text mapping to reduce memory overhead
-- **🚀 MLX Support** - Ultra-fast recompute/build with quantized embedding models, accelerating building and search ([minimal example](test/build_mlx_index.py))
-
-### 🎨 Developer Experience
-
-- **Simple Python API** - Get started in minutes
-- **Extensible backend system** - Easy to add new algorithms
-- **Comprehensive examples** - From basic usage to production deployment
->>>>>>> e728449b
 
 # Or use python directly
 source .venv/bin/activate
@@ -388,6 +363,28 @@
 }
 ```
 
+## ✨ Features
+
+### 🔥 Core Features
+
+- **🔄 Real-time Embeddings** - Eliminate heavy embedding storage with dynamic computation using optimized ZMQ servers and highly optimized search paradigm (overlapping and batching) with highly optimized embedding engine
+- **📈 Scalable Architecture** - Handles millions of documents on consumer hardware; the larger your dataset, the more LEANN can save
+- **🎯 Graph Pruning** - Advanced techniques to minimize the storage overhead of vector search to a limited footprint
+- **🏗️ Pluggable Backends** - DiskANN, HNSW/FAISS with unified API
+
+### 🛠️ Technical Highlights
+- **🔄 Recompute Mode** - Highest accuracy scenarios while eliminating vector storage overhead
+- **⚡ Zero-copy Operations** - Minimize IPC overhead by transferring distances instead of embeddings
+- **🚀 High-throughput Embedding Pipeline** - Optimized batched processing for maximum efficiency
+- **🎯 Two-level Search** - Novel coarse-to-fine search overlap for accelerated query processing (optional)
+- **💾 Memory-mapped Indices** - Fast startup with raw text mapping to reduce memory overhead
+- **🚀 MLX Support** - Ultra-fast recompute/build with quantized embedding models, accelerating building and search ([minimal example](test/build_mlx_index.py))
+
+### 🎨 Developer Experience
+
+- **Simple Python API** - Get started in minutes
+- **Extensible backend system** - Easy to add new algorithms
+- **Comprehensive examples** - From basic usage to production deployment
 
 ## 🤝 Contributing
 
